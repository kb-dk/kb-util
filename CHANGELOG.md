--- conflicted
+++ resolved
@@ -10,15 +10,13 @@
 - YAML-path supporting [Visitor](https://en.wikipedia.org/wiki/Visitor_pattern) pattern for YAML
 - Fully generic `getMultiple` method, utilizing the Visitor implementation 
 
-<<<<<<< HEAD
 ### Changed
 - Leaf-key based `getMultipleFromSubYaml` in `YAML` is now deprecated as the extended YAML syntax cover these scenarios
 - Breaking: Leaf-key based `getMultiple` has changed behaviour to generic yPath expansion
 - Breaking: Default behaviour for YAML is now to extrapolate. Alternate constructors are provided to disable extrapolation
-=======
+
 ### Fixed
 - Timing.measure and Timing.getAllChrildren are now thread safe
->>>>>>> e366699d
 
 ## [1.4.26](https://github.com/kb-dk/kb-util/tree/kb-util-1.4.26)
 ### Added
