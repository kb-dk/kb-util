# Changelog
All notable changes to kb-util will be documented in this file.

The format is based on [Keep a Changelog](https://keepachangelog.com/en/1.0.0/),
and this project adheres to [Semantic Versioning](https://semver.org/spec/v2.0.0.html).

## [Unreleased]
### Added
<<<<<<< HEAD
New Service2Service class that can be used both for HTTP calls and ContinutationStreams and will inject any existing OAuth to the call.
The new methods should be used in all client implementations in modules that uses web-template project wit OAuth.  
Old methods not using OAuth has been kept so the transition can be implemented step-by-step and in each module.
=======
## [1.6.5](https://github.com/kb-dk/kb-util/tree/kb-util-1.6.5) - 2025-02-04

### Added
- New Service2Service class that can be used both for HTTP calls and ContinutationStreams and will inject any existing OAuth to the call.
  The new methods should be used in all client implementations in modules that uses web-template project wit OAuth.  
  Old methods not using OAuth has been kept so the transition can be implemented step-by-step and in each module.

## [1.6.4](https://github.com/kb-dk/kb-util/tree/kb-util-1.6.4) - 2025-02-03
### Added
- Added JsonObjectStreamWriter and ExportWriterFactory methods using it.

>>>>>>> 749c246f

## [1.6.3](https://github.com/kb-dk/kb-util/tree/kb-util-1.6.3) - 2025-01-30
### Added
- Added Servlet for redirecting request to /api-docs endpoints to /api

## [1.6.2](https://github.com/kb-dk/kb-util/tree/kb-util-1.6.2) - 2025-01-10
### Changed
- Excluded dependency `jakarta.activation` from `jaxb-runtime` as it is imported directly into kb-util.


## [1.6.1](https://github.com/kb-dk/kb-util/tree/kb-util-1.6.1) - 2025-01-09  
### Updated
- Updated YAML implementation to allow keys with null values. These gets interpreted as empty YAML structures.

### Fixed
- Fixed HeaderInputStream unit test which expected wrongly defined headers at kb.dk.

## [1.6.0](https://github.com/kb-dk/kb-util/tree/kb-util-1.6.0)
### Changed
- Marked `JSONWrapper` deprecated for removal;
  dependency on org.json will probably be removed too
### Updated
- Upgraded org.json version from 20231013 to 20240303

## [1.5.13](https://github.com/kb-dk/kb-util/tree/kb-util-1.5.13)
### Fixed
- Fixed order of datetime repairing.

## [1.5.12](https://github.com/kb-dk/kb-util/tree/kb-util-1.5.12)
### Changed
- Changed DatetimeParser to also fix UTC datetimes, where seconds are missing from timestamp.

## [1.5.11](https://github.com/kb-dk/kb-util/tree/kb-util-1.5.11)
### Fixed
- Nullpointer in ImplBase logging by adding a check for null.

## [1.5.10](https://github.com/kb-dk/kb-util/tree/kb-util-1.5.10) [YANKED]
### Changed
- Changed logging in ImplBase to not include mapping and endpoint, when they are identical.

## [1.5.9](https://github.com/kb-dk/kb-util/tree/kb-util-1.5.9)

### Added
- Added TimeMap class that are used when enabling OAuth2 on services.

## [1.5.6](https://github.com/kb-dk/kb-util/tree/kb-util-1.5.6)

- Added class DatetimeParser, which parses wrongly defined DOMS dates.


## [1.5.5](https://github.com/kb-dk/kb-util/tree/kb-util-1.5.5)
### Changed
- Changed logging in YAML class as it extrapolates by default since kb-util 1.5.0

## [1.5.4](https://github.com/kb-dk/kb-util/tree/kb-util-1.5.4)
### Changed
- Changed how OpenApiResource handles substitution of multiple values. Now substitutinos using placeholders in yaml paths can be used in OpenAPI enums. Related to [Jira DRA-327](https://kb-dk.atlassian.net/browse/DRA-327)

## [1.5.3](https://github.com/kb-dk/kb-util/tree/kb-util-1.5.3)
### Added
- Added option to CallbackReplacer for replacing the full capture when using Pattern with 1 group 
- Added the class OpenApiResource which handles dynamic updating of OpenAPI specifications in JAX-RS webapps.

## [1.5.1](https://github.com/kb-dk/kb-util/tree/kb-util-1.5.1)
### Fixed
- Timing.toString now allows child-specific display elements instead of using the parent elements

## [1.5.0](https://github.com/kb-dk/kb-util/tree/kb-util-1.5.0)
### Added
- Extended YAML-path syntax: `**` for matching any key at any depth (DRA-99)
- YAML-path supporting [Visitor](https://en.wikipedia.org/wiki/Visitor_pattern) pattern for YAML (DRA-99, DRA-134)
- Fully generic `getMultiple` method, utilizing the Visitor implementation (DRA-99)

### Changed
- Leaf-key based `getMultipleFromSubYaml` in `YAML` is now deprecated as the extended YAML syntax cover these scenarios (DRA-99)
- Breaking: Leaf-key based `getMultiple` has changed behaviour to generic yPath expansion (DRA-99)
- Breaking: Default behaviour for YAML is now to extrapolate. Alternate constructors are provided to disable extrapolation (DRA-145)

### Fixed
- Timing.measure and Timing.getAllChrildren are now thread safe (DRA-165)

## [1.4.26](https://github.com/kb-dk/kb-util/tree/kb-util-1.4.26)
### Added
- Added support for the Paging-Record-Count header in the ContinuationStream

## [1.4.24](https://github.com/kb-dk/kb-util/tree/kb-util-1.4.24)
### Fixed
- The method getRecordCount in ContinuationUtil returned the value of getMore. Has been fixed to return actual record count for the stream. 

## [1.4.23](https://github.com/kb-dk/kb-util/tree/kb-util-1.4.23)
### Added
- Support for extracting multiple values from a YAML file that share the same key. The getMultiple method works for YAMLs that are not overly complicated.


## [1.4.22](https://github.com/kb-dk/kb-util/tree/kb-util-1.4.22)
### Added
- Support for fetching git information through BuildInfoManager. Commit hash, deployed branch, time of latest commit and closest git tag is extracted.


## [1.4.19](https://github.com/kb-dk/kb-util/tree/kb-util-1.4.19)
### Added
- Support for request headers when creating HeaderInputStreams from URIs
- Support for Paging-Record-Count headers for continuations

## [1.4.18](https://github.com/kb-dk/kb-util/tree/kb-util-1.4.18)
### Added
- Helper classes for HTTP header based continuation tokens for paging through datasets through webservices

## [1.4.17](https://github.com/kb-dk/kb-util/tree/kb-util-1.4.17)
### Bugfix
- Wrong dependency for @Nullable

## [1.4.16](https://github.com/kb-dk/kb-util/tree/kb-util-1.4.16)
### Changed
- Bump of practically all dependencies to latest compatible version
 
## [1.4.15](https://github.com/kb-dk/kb-util/tree/kb-util-1.4.15)
### Added
- `XMLStepper.serializeSubElements` for streaming serialization (aka extraction) of XML sub elements.
- Extension of the Timing class with several helper methods for lambda and streaming
- Make HttpServletResponse optional in wrap for StreamingExportFactory

## [1.4.14](https://github.com/kb-dk/kb-util/tree/kb-util-1.4.14)
### Bugfix
- Path-substitution still failed when using `YAML.getSubMap(...)` and requesting a key with a substitution using value.

## [1.4.13](https://github.com/kb-dk/kb-util/tree/kb-util-1.4.13)
### Added
- Path-substitution in YAML, allowing for YAML entries like `dburl: ${path:databases.primary.url}`
- Conditionals in path in YAML, allowing for Java calls like `myYAML.get("databases.[default=true].url");`
- Combining path substitution and conditional paths, allowing for YAML entries like `dburl: ${path:databases.[default=true].url}` 

## [1.4.12](https://github.com/kb-dk/kb-util/tree/kb-util-1.4.12)
### Added

- Support for positioning an XMLStreamReader at a given XPath, so that the path-matching sub-XML can be processed or extracted
- Exception throwing on unfulfillable expansion in YAML configs

## [1.4.11](https://github.com/kb-dk/kb-util/tree/kb-util-1.4.11)
### Added

- Large port from sb-util: The full replacer-suite and XML-utilities plus profiling tools

## [1.4.10](https://github.com/kb-dk/kb-util/tree/kb-util-1.4.10)
### Added

- ExtractionUtils focused on sampling and extracting minimum or maximum values from Streams and Collections.
- Splitting of an incoming Stream to multiple partitions 

## [1.4.9](https://github.com/kb-dk/kb-util/tree/kb-util-1.4.9)
### Added

- Auto updating YAML based config
- Streaming export, used by webservices
- HTTP Exceptions used by webservices
- OpenAPI implementation super class used by OpenAPI applications
- build.properties programmatic access (application-ID, version, build-time)
- kbutil.build.properties file in the kb-util JAR

## [1.4.8](https://github.com/kb-dk/kb-util/tree/kb-util-1.4.8)
### Added

- Support for quoting keys in `YAML` paths to allow for keys with dots (.)
- Expansion of system properties in YAML
- Fully flattening (single line) XML.domToString method

## [1.4.7](https://github.com/kb-dk/kb-util/tree/kb-util-1.4.7)
### Changed

- Fix resource leak in `Resolver#walkMatches`

## [1.4.6](https://github.com/kb-dk/kb-util/tree/kb-util-1.4.6)
### Added

- `CallbackReplacer` and `XMLEscapeSanitiser`: Regexp-based replacements with callbacks

## [1.4.5](https://github.com/kb-dk/kb-util/tree/kb-util-1.4.5)
### Added

- Added `StringListUtils.toModifiableList(list)` utility to check, and, if nessesary, wrap your list as a modifiable list

### Changed

- Fixed JSON.java to correctly handle java 8 datetime objects

## [1.4.4](https://github.com/kb-dk/kb-util/tree/kb-util-1.4.4)

### Added

Changed jaxb to use 
```xml
<!--Nessesary for jaxb-xml with java 11-->
<!-- https://mvnrepository.com/artifact/jakarta.xml.bind/jakarta.xml.bind-api -->
<dependency>
    <groupId>jakarta.xml.bind</groupId>
    <artifactId>jakarta.xml.bind-api</artifactId>
    <version>2.3.2</version>
</dependency>
<!-- https://mvnrepository.com/artifact/jakarta.activation/jakarta.activation-api -->
<dependency>
    <groupId>jakarta.activation</groupId>
    <artifactId>jakarta.activation-api</artifactId>
    <version>1.2.1</version>
</dependency>
<!-- https://mvnrepository.com/artifact/org.glassfish.jaxb/jaxb-runtime -->
<dependency>
    <groupId>org.glassfish.jaxb</groupId>
    <artifactId>jaxb-runtime</artifactId>
    <version>2.3.2</version>
    <scope>runtime</scope>
</dependency>
<!--XML end-->
```
as this prevents the nasty 
```
java.lang.module.FindException: Two versions of module jakarta.activation found in /home/abr/Projects/java-xcorrsound/java-xcorrsound-cli/target/java-xcorrsound-cli-0.1-SNAPSHOT/bin/../lib (jakarta.activation-api-1.2.2.jar and jakarta.activation-1.2.2.jar)
```
when used in a module-based projekt

## [1.4.3](https://github.com/kb-dk/kb-util/tree/kb-util-1.4.3)
### Added

- XML.unmarshall checks the presense of `@XmlRootElement` annotation on the supplied type and selects the appropriate strategy from 
    * [Unmarshal Global Root Element](https://jakarta.ee/specifications/xml-binding/2.3/apidocs/javax/xml/bind/unmarshaller#unmarshalGlobal)
    * [Unmarshal by Declared Type](https://jakarta.ee/specifications/xml-binding/2.3/apidocs/javax/xml/bind/unmarshaller#unmarshalByDeclaredType)  

## [1.4.2](https://github.com/kb-dk/kb-util/tree/kb-util-1.4.2)
### Added

- Better exceptions when creating a YAML from non-existing resources
- Choice between loading multiple YAML-files as a single reference-supporting stream or as multiple overwriting streams 

## [1.4.1](https://github.com/kb-dk/kb-util/tree/kb-util-1.4.1)
### Bugfix

- Globbing now supports . and .. (foo/bar/../bar/./boom.txt)

## [1.4.0](https://github.com/kb-dk/kb-util/tree/kb-util-1.4.0)
### Added
- `YAML.parse` methods that takes a Path or File as input, rather than a classpath Name or InputStream. Just for more flexibility in how to read your YAML file.
- Globbing (resolving of files with wildcards) to the Resolver
- Default globbing when resolving YAML configs

## [1.3.0](https://github.com/kb-dk/kb-util/tree/kb-util-1.3.0)
### Added

- Shadow-class `dk.kb.util.YAML` introduced to compensate for breaking backwards
compatibility in 1.2.0.

- Dependency for jaxb runtime (org.glassfish.jaxb:jaxb-runtime) to make xml classes 
not throw runtime exceptions due to missing implementation

### Updated

- Dependencies updated:
    - snakeyaml: 1.23 -> 1.26
    - slf4j-api: 1.7.25 -> 1.7.30
    - jackson-databind: 2.9.10 -> 2.11.2
    - jakarta.ws.rs-api: 2.1.5 -> 2.1.6

## [1.2.0](https://github.com/kb-dk/kb-util/tree/kb-util-1.2.0)

### Added

- YAML.java supports indexed lists in getter methods

- Generic utils from alma-client ported to kb-utils
    - JSON 
        - fromJson(String/File) parses json to java object
        - toJson(Object) serialize java object to json
    - AutochainingIterator: Class to automatically chain generated iterators
    - NamedThread: Autoclosable thread namer
    - StringListUtils: Utility String and Stream methods
    - Resolver
        - GetPathFromClasspath -> Path
        - ReadFileFromClasspath -> String
        - OpenFileFromClasspath -> InputStream
    - XML (ported and adapted from [sbutil](https://github.com/statsbiblioteket/sbutil))
        - String/Stream to/from Document
        - Java Object to/from Xml String
        - XPath support
        
- Apache Commons Utilities that we should use
    - `commons-io:2.7`
    - `commons-collections4:4.4`
    - `commons-codec:1.14`
    - `commons-lang3:3.11`
    - `commons-text:1.9`

- Xml libraries for java 11+
    - `jakarta.xml.bind-api 2.3.3`
    - `com.sun.xml.bind:jaxb-impl:2.3.3`

- JSON libraries
    - `com.fasterxml.jackson.core:jackson-databind:2.11.0`
    - `jakarta.ws.rs:jakarta.ws.rs-api:2.1.5`

- Other libraries
    - `org.hamcrest:hamcrest-core:2.1` for `assertThat` in tests
    - `jakarta.validation:jakarta.validation-api:2.0.2` for `@NotNull` annotations in 
        method contracts


## [1.1.0](https://github.com/kb-dk/kb-util/tree/kb-util-1.1.0)
### Added

- Changelog
- Release procedure in the [README.md](README.md)
- Fail-early for missing values when using YAML `get`-methods without default value
- Key-value based recursive extraction of YAML leaf entries
- `YAMLUtils` with `toProperties` method for conversion to flat Java `Properties`

## [1.0.0](https://github.com/kb-dk/kb-util/tree/kb-util-1.0.0)
### Added

- The `kb-util`-project itself
- YAML: Parse from file or URL, path-based getters of elements<|MERGE_RESOLUTION|>--- conflicted
+++ resolved
@@ -6,11 +6,10 @@
 
 ## [Unreleased]
 ### Added
-<<<<<<< HEAD
-New Service2Service class that can be used both for HTTP calls and ContinutationStreams and will inject any existing OAuth to the call.
-The new methods should be used in all client implementations in modules that uses web-template project wit OAuth.  
-Old methods not using OAuth has been kept so the transition can be implemented step-by-step and in each module.
-=======
+
+- InputContinutationStream injecting oauth-token. 
+
+
 ## [1.6.5](https://github.com/kb-dk/kb-util/tree/kb-util-1.6.5) - 2025-02-04
 
 ### Added
@@ -22,7 +21,6 @@
 ### Added
 - Added JsonObjectStreamWriter and ExportWriterFactory methods using it.
 
->>>>>>> 749c246f
 
 ## [1.6.3](https://github.com/kb-dk/kb-util/tree/kb-util-1.6.3) - 2025-01-30
 ### Added
