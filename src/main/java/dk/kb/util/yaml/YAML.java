--- conflicted
+++ resolved
@@ -1046,7 +1046,6 @@
         base.put(key, mergeEntry(path + "." + key, base.get(key), value, defaultMA, listMA));
     }
     
-<<<<<<< HEAD
     /**
      * If the YAML will extrapolate the current values of System.getProperties() in the values returned
      * @return true if extrapolation is enabled
@@ -1079,7 +1078,7 @@
         this.extrapolateSystemProperties = extrapolateSystemProperties;
     }
     
-=======
+    
     public String toString(){
         DumperOptions dumperOptions = new DumperOptions();
         dumperOptions.setIndentWithIndicator(true);
@@ -1088,8 +1087,6 @@
         // dumperOptions.setPrettyFlow(true);
         return new Yaml(dumperOptions).dumpAs(this, null, DumperOptions.FlowStyle.BLOCK);
     }
-
->>>>>>> f9ccc240
     public enum MERGE_ACTION {
         /**
          * Duplicate maps are merged, lists are concatenated, atomics are overwritten by last entry
