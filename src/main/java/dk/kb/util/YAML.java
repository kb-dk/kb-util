--- conflicted
+++ resolved
@@ -22,19 +22,14 @@
 import java.io.FileNotFoundException;
 import java.io.IOException;
 import java.io.InputStream;
-<<<<<<< HEAD
 import java.net.MalformedURLException;
-import java.net.URL;
+import java.io.SequenceInputStream;
 import java.nio.file.InvalidPathException;
+import java.util.Arrays;
 import java.util.LinkedHashMap;
 import java.util.List;
 import java.util.Map;
 import java.util.regex.Pattern;
-=======
-import java.io.SequenceInputStream;
-import java.net.URL;
-import java.util.*;
->>>>>>> 6e5dc748
 import java.util.stream.Collectors;
 
 /**
@@ -89,7 +84,8 @@
      */
     @SuppressWarnings("unchecked")
     @NotNull
-    public YAML getSubMap(String path, boolean maintainKeys) throws NotFoundException, InvalidTypeException, NullPointerException {
+    public YAML getSubMap(String path, boolean maintainKeys)
+            throws NotFoundException, InvalidTypeException, NullPointerException {
         Object found = get(path);
         if (found == null) {
             throw new NotFoundException("Path gives a null value", path);
@@ -128,32 +124,12 @@
      * @throws InvalidTypeException if the value cannot be parsed as a List
      * @throws NullPointerException if the path is null
      */
-<<<<<<< HEAD
     @SuppressWarnings("unchecked")
     @NotNull
     public <T> List<T> getList(String path) throws NotFoundException, InvalidTypeException, NullPointerException {
         Object found = get(path);
         if (found == null) {
             throw new NotFoundException("Path gives a null value", path);
-=======
-    public <T> List<T> getList(String path) {
-        return getList(path, null);
-    }
-
-    /**
-     * Resolves the list at the given path in the YAML. Supports {@code .} for path separation,
-     * Sample path: foo.bar
-     * Note: Keys in the YAML must not contain dots.
-     * @param path path for the list.
-     * @param defaultList if the path cannot be resolved, return this value.
-     * @return the list at the path or null if it could not be located.
-     */
-    @SuppressWarnings("unchecked")
-    public <T> List<T> getList(String path, List<T> defaultList) {
-        Object o = get(path);
-        if (o == null) {
-            return defaultList;
->>>>>>> 6e5dc748
         }
         
         if (!(found instanceof List)) {
@@ -168,6 +144,24 @@
     }
     
     /**
+     * Resolves the list at the given path in the YAML. Supports {@code .} for path separation,
+     * Sample path: foo.bar
+     * Note: Keys in the YAML must not contain dots.
+     *
+     * @param path        path for the list.
+     * @param defaultList if the path cannot be resolved, return this value.
+     * @return the list at the path or defaultList if it could not be located.
+     */
+    @SuppressWarnings("unchecked")
+    public <T> List<T> getList(String path, List<T> defaultList) {
+        try {
+            return getList(path);
+        } catch (NotFoundException | InvalidPathException e) {
+            return defaultList;
+        }
+    }
+    
+    /**
      * Resolves the list of sub YAMLs at the given path in the YAML. Supports {@code .} for path separation,
      * Sample path: foo.bar
      * Note: Keys in the YAML must not contain dots.
@@ -205,31 +199,41 @@
      * Resolves the Short at the given path in the YAML. Supports {@code .} for path separation,
      * Sample path: foo.bar
      * Note: Keys in the YAML must not contain dots.
+     *
      * @param path path for the Short.
      * @return the Short at the path or null if it could not be located.
+     * @throws NotFoundException    if the path could not be found
+     * @throws InvalidTypeException if the value is not a valid Short
+     * @throws InvalidTypeException if the path was invalid (i.e. if treated a value as a map)
+     * @throws NullPointerException if the path is null
      */
     public Short getShort(String path) {
-        return getShort(path, null);
-    }
-
+        Object o = get(path);
+        try {
+            return Short.valueOf(o.toString());
+        } catch (NumberFormatException e) {
+            throw new InvalidTypeException("Exception casting '" + o + "' to Short", path, e);
+        }
+    }
+    
     /**
      * Resolves the Short at the given path in the YAML. Supports {@code .} for path separation,
      * Sample path: foo.bar
      * Note: Keys in the YAML must not contain dots.
-     * @param path path for the Short.
+     *
+     * @param path         path for the Short.
      * @param defaultValue if the path cannot be resolved, return this value.
      * @return the Short at the path or defaultValue if it could not be located.
+     * @throws NullPointerException if the path is null
      */
     public Short getShort(String path, Short defaultValue) {
-        Object o = get(path);
-        try {
-            return o == null ? defaultValue : Short.valueOf(o.toString());
-        } catch (NumberFormatException e) {
-            log.trace("Unable to parse '{}' to Short", o);
-            return null;
-        }
-    }
-
+        try {
+            return getShort(path);
+        } catch (NotFoundException | InvalidTypeException e) {
+            return defaultValue;
+        }
+    }
+    
     /**
      * Resolves the integer at the given path in the YAML. Supports {@code .} for path separation,
      * Sample path: foo.bar
@@ -282,103 +286,128 @@
      * Resolves the Long at the given path in the YAML. Supports {@code .} for path separation,
      * Sample path: foo.bar
      * Note: Keys in the YAML must not contain dots.
+     *
      * @param path path for the Long.
-     * @return the Long at the path or null if it could not be located.
+     * @return the Long at the path
+     * @throws NotFoundException    if the path could not be found
+     * @throws InvalidTypeException if the value is not a valid Long
+     * @throws InvalidTypeException if the path was invalid (i.e. if treated a value as a map)
+     * @throws NullPointerException if the path is null
      */
     public Long getLong(String path) {
-        return getLong(path, null);
-    }
-
+        Object o = get(path);
+        try {
+            return Long.valueOf(o.toString());
+        } catch (ClassCastException e) {
+            throw new InvalidTypeException("Exception casting '" + o + "' to Long", path, e);
+        }
+    }
+    
     /**
      * Resolves the Long at the given path in the YAML. Supports {@code .} for path separation,
      * Sample path: foo.bar
      * Note: Keys in the YAML must not contain dots.
-     * @param path path for the Long.
+     *
+     * @param path         path for the Long.
      * @param defaultValue if the path cannot be resolved, return this value.
      * @return the Long at the path or defaultValue if it could not be located.
+     * @throws NullPointerException if the path is null
      */
     public Long getLong(String path, Long defaultValue) {
+        try {
+            return getLong(path);
+        } catch (NotFoundException | InvalidTypeException e) {
+            return defaultValue;
+        }
+    }
+    
+    /**
+     * Resolves the double at the given path in the YAML. Supports {@code .} for path separation,
+     * Sample path: foo.bar
+     * Note: Keys in the YAML must not contain dots.
+     *
+     * @param path path for the double.
+     * @return the Double at the path
+     * @throws NotFoundException    if the path could not be found
+     * @throws InvalidTypeException if the value is not a valid Double
+     * @throws InvalidTypeException if the path was invalid (i.e. if treated a value as a map)
+     * @throws NullPointerException if the path is null
+     */
+    public Double getDouble(String path) {
         Object o = get(path);
         try {
-            return o == null ? defaultValue : Long.valueOf(o.toString());
-        } catch (NumberFormatException e) {
-            log.trace("Unable to parse '{}' to Long", o);
-            return null;
-        }
-    }
-
+            return Double.valueOf(o.toString());
+        } catch (ClassCastException e) {
+            throw new InvalidTypeException("Exception casting '" + o + "' to Double", path, e);
+        }
+    }
+    
     /**
      * Resolves the double at the given path in the YAML. Supports {@code .} for path separation,
      * Sample path: foo.bar
      * Note: Keys in the YAML must not contain dots.
-     * @param path path for the double.
-     * @return the Double at the path or null if it could not be located.
-     */
-    public Double getDouble(String path) {
-        return getDouble(path, null);
-    }
-
-    /**
-     * Resolves the double at the given path in the YAML. Supports {@code .} for path separation,
-     * Sample path: foo.bar
-     * Note: Keys in the YAML must not contain dots.
-     * @param path path for the double.
+     *
+     * @param path         path for the double.
      * @param defaultValue if the path cannot be resolved, return this value.
      * @return the Double at the path or defaultValue if it could not be located.
+     * @throws NullPointerException if the path is null
      */
     public Double getDouble(String path, Double defaultValue) {
-        Object o = get(path);
-        try {
-            return o == null ? defaultValue : Double.valueOf(o.toString());
-        } catch (NumberFormatException e) {
-            log.trace("Unable to parse '{}' to Double", o);
-            return null;
-        }
-    }
-
+        try {
+            return getDouble(path);
+        } catch (NotFoundException | InvalidTypeException e) {
+            return defaultValue;
+        }
+    }
+    
     /**
      * Resolves the float at the given path in the YAML. Supports {@code .} for path separation,
      * Sample path: foo.bar
      * Note: Keys in the YAML must not contain dots.
+     *
      * @param path path for the Float.
      * @return the Float at the path or null if it could not be located.
+     * @throws NotFoundException    if the path could not be found
+     * @throws InvalidTypeException if the value is not a valid Float
+     * @throws InvalidTypeException if the path was invalid (i.e. if treated a value as a map)
+     * @throws NullPointerException if the path is null
      */
     public Float getFloat(String path) {
-        return getFloat(path, null);
-    }
-
+        Object o = get(path);
+        try {
+            return Float.valueOf(o.toString());
+        } catch (ClassCastException e) {
+            throw new InvalidTypeException("Exception casting '" + o + "' to Float", path, e);
+        }
+    }
+    
     /**
      * Resolves the float at the given path in the YAML. Supports {@code .} for path separation,
      * Sample path: foo.bar
      * Note: Keys in the YAML must not contain dots.
-     * @param path path for the Float.
+     *
+     * @param path         path for the Float.
      * @param defaultValue if the path cannot be resolved, return this value.
      * @return the Float at the path or defaultValue if it could not be located.
      */
     public Float getFloat(String path, Float defaultValue) {
-        Object o = get(path);
-        try {
-            return o == null ? defaultValue : Float.valueOf(o.toString());
-        } catch (NumberFormatException e) {
-            log.trace("Unable to parse '{}' to Float", o);
-            return null;
-        }
-    }
-
+        try {
+            return getFloat(path);
+        } catch (NotFoundException | InvalidTypeException e) {
+            return defaultValue;
+        }
+    }
+    
     /**
      * Resolves the boolean at the given path in the YAML. Supports {@code .} for path separation,
      * Sample path: foo.bar
      * Note: Keys in the YAML must not contain dots.
      *
      * @param path path for the boolean.
-<<<<<<< HEAD
      * @return the boolean at the path
      * @throws NotFoundException    if the path could not be found
      * @throws InvalidTypeException if the path was invalid (i.e. if treated a value as a map)
      * @throws NullPointerException if the path is null
-=======
-     * @return the Boolean at the path or null if it could not be located.
->>>>>>> 6e5dc748
      */
     @NotNull
     public Boolean getBoolean(String path) throws NotFoundException, InvalidTypeException, NullPointerException {
@@ -393,23 +422,16 @@
      *
      * @param path         path for the boolean.
      * @param defaultValue if the path cannot be resolved, return this value.
-<<<<<<< HEAD
      * @return the boolean at the path or defaultValue if it could not be located.
      * @throws NullPointerException if the path is null
-=======
-     * @return the Boolean at the path or defaultValue if it could not be located.
->>>>>>> 6e5dc748
      */
     @NotNull
     public Boolean getBoolean(String path, Boolean defaultValue) throws NullPointerException {
-        Object o;
-        try {
-            o = get(path);
-        } catch (NotFoundException | InvalidTypeException e) {
-            return defaultValue;
-        }
-        return Boolean.valueOf(o.toString());
-        
+        try {
+           return getBoolean(path);
+        } catch (NotFoundException | InvalidTypeException e) {
+            return defaultValue;
+        }
     }
     
     /**
@@ -442,7 +464,7 @@
     @NotNull
     public String getString(String path, String defaultValue) throws NullPointerException {
         try {
-            return get(path).toString();
+            return getString(path);
         } catch (NotFoundException | InvalidTypeException e) {
             return defaultValue;
         }
@@ -554,6 +576,7 @@
     
     /**
      * Parse the given configStream as YAML.
+     *
      * @param yamlStream YAML.
      * @return a YAML based on the given stream.
      */
@@ -566,11 +589,12 @@
         log.trace("Parsed YAML config stream");
         return rootMap;
     }
-
+    
     /**
      * Resolve the given YAML configurations and present a merged YAML from that.
      * Note: This method merges the YAML configs as-is: Any key-collisions are handled implicitly by keeping the latest
      * key-value pair in the stated configurations.
+     *
      * @param configNames the names of the configuration files.
      * @return the configurations merged and parsed up as a tree represented as Map and wrapped as YAML.
      * @throws IOException if a configuration could not be fetched.
@@ -587,13 +611,13 @@
             return parse(yamlStream);
         } finally {
             if (configs != null) {
-                for (InputStream config: configs) {
+                for (InputStream config : configs) {
                     config.close();
                 }
             }
         }
     }
-
+    
     /**
      * Resolve the given YAML configuration.
      *
@@ -609,38 +633,9 @@
      * @throws NotFoundException              if the confRoot is not null and is not found in the YAML document
      * @throws InvalidTypeException           if the confRoot was not null and is invalid (i.e. if treated a value as a map)
      */
-<<<<<<< HEAD
-    @NotNull
-    public static YAML resolveConfig(@NotNull String configName, String confRoot) throws
-            IOException,
-                    FileNotFoundException,
-                    MalformedURLException,
-                    NotFoundException,
-                    InvalidTypeException,
-                    NullPointerException,
-                    InvalidPathException {
-        URL configURL = Resolver.resolveConfigFile(configName);
-        
-        Map<String, Object> raw;
-        try (InputStream configStream = configURL.openStream()) {
-            raw = new Yaml().load(configStream);
-            if (raw == null) {
-                throw new IllegalArgumentException("The config resource '" + configURL
-                                                   + "' does not contain a valid YAML configuration.");
-            }
-        } catch (IOException e) {
-            throw new IOException(
-                    "Exception trying to load the YAML configuration from '" + configURL + "'", e);
-        }
-        
-        YAML rootMap = new YAML(raw);
-        log.debug("Fetched YAML config '{}'", configName);
-        
-=======
     public static YAML resolveConfig(String configName, String confRoot) throws IOException {
         YAML rootMap = resolveMultiConfig(configName);
-
->>>>>>> 6e5dc748
+        
         if (confRoot == null) {
             return rootMap;
         }
