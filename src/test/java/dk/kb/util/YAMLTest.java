--- conflicted
+++ resolved
@@ -32,7 +32,6 @@
         assertEquals("[a, b, c]", yaml.getList("arrayofstrings").toString(),
                      "Arrays of strings should be supported");
     }
-<<<<<<< HEAD
     
     @Test
     public void testKeptPath() throws IOException {
@@ -40,7 +39,7 @@
         assertEquals("{nested.sublevel2string=sub1}", yaml.getSubMap("nested",true).toString(),
                      "When we get map with subkeys preserved, we should see the nested previs");
     }
-
+    
     @Test
     public void testMissingSubMap() throws IOException {
         YAML yaml = YAML.resolveConfig("test.yml", "test");
@@ -51,7 +50,7 @@
         }
         fail("Requesting a non-existing sub map should result in a NotFoundException");
     }
-
+    
     @Test
     public void testMissingString() throws IOException {
         YAML yaml = YAML.resolveConfig("test.yml", "test");
@@ -62,14 +61,14 @@
         }
         fail("Requesting a non-existing String should result in a NotFoundException");
     }
-
+    
     @Test
     public void testDefault() throws IOException {
         YAML yaml = YAML.resolveConfig("test.yml", "test");
         assertEquals(87, yaml.getInteger("nonexisting", 87),
                      "Requesting a non-existing integer with a default value should work");
-=======
-
+    }
+    
     @Test
     public void testAlias() throws IOException {
         YAML yaml = YAML.resolveMultiConfig("alias.yml");
@@ -111,6 +110,5 @@
                      "Double should be supported and as expected");
         assertEquals(true, yaml.getBoolean("somebool"),
                      "Boolean should be supported and as expected");
->>>>>>> 6e5dc748
     }
 }